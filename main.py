from time import time

from GenBank import FASTA, Sequence
from PCR import PCR, getStats


def main():
    genome = FASTA('./data/Wuhan-Hu-1_complete_genome.fasta')

    # Indices from GenBank for M gene
    M_gene = genome.sequence.slice(26523, 27191)

    # Creates tuple RNA/cDNA tuple
    paired_sequence = (M_gene, M_gene.compliment())

    # Primer sequences, primer pair 3 from:
    # https://www.ncbi.nlm.nih.gov/tools/primer-blast/primertool.cgi?ctg_time=1600372805&job_key=iIJXWm09YJVHq3qud85enA3VT64gxlSzIQ&CheckStatus=Check
    primers = (Sequence('GCTTGTTTTGTGCTTGCTGC'),
               Sequence('GGAGTGGCACGTTGAGAAGA'))

    # Other PCR parameters
<<<<<<< HEAD
    num_cycles = 20
=======
    # NOTE: Raising this number too high will result in PCR
    # products in the billions (and likely much higher since
    # it grows exponentially) and will blow the stack (MemoryError)
    num_cycles = 50
>>>>>>> 56e8cb5b
    fall_off_noise = 50

    # Begin PCR
    start_time = time()
    results = PCR(paired_sequence, primers, num_cycles=num_cycles,
                  fall_off_noise=fall_off_noise)
    end_time = time()
    time_elapsed = round(end_time - start_time, 2)
    print('Completed {} total cycles in {} seconds'.format(
        num_cycles, time_elapsed))

    #Get statistics
    getStats(results)

    # Write results to file
    out_file = open('result.csv', 'w')
    out_file.write('strand,complimentary strand\n')
    for result in results:
        if result[0] != None:
            out_file.write("{},".format(result[0].bases))
        if result[1] != None:
            out_file.write("{}".format(result[1].bases))
        out_file.write('\n')
    out_file.close()
    print('Results written to result.csv')

    # TODO Plot results with matplotlib and interpret


if __name__ == "__main__":
    main()<|MERGE_RESOLUTION|>--- conflicted
+++ resolved
@@ -19,14 +19,10 @@
                Sequence('GGAGTGGCACGTTGAGAAGA'))
 
     # Other PCR parameters
-<<<<<<< HEAD
-    num_cycles = 20
-=======
     # NOTE: Raising this number too high will result in PCR
     # products in the billions (and likely much higher since
     # it grows exponentially) and will blow the stack (MemoryError)
-    num_cycles = 50
->>>>>>> 56e8cb5b
+    num_cycles = 20
     fall_off_noise = 50
 
     # Begin PCR
